--- conflicted
+++ resolved
@@ -381,11 +381,8 @@
             _utils.is_primitive_type = self.old_is_primitive
         else:
             _utils.is_primitive_type_annotation = self.old_is_primitive
-<<<<<<< HEAD
             
-=======
-
->>>>>>> 7409af7f
+
 
 def convert_namespace_to_omegaconf(args: Namespace) -> DictConfig:
     """Convert a flat argparse.Namespace to a structured DictConfig."""
